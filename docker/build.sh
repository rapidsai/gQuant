--- conflicted
+++ resolved
@@ -51,12 +51,7 @@
 	;;
 esac
 
-<<<<<<< HEAD
-CONTAINER="nvcr.io/nvidia/rapidsai/rapidsai:0.11-cuda${CONTAINER_VER}-runtime-${OS_STR}"
-=======
 CONTAINER="nvcr.io/nvidia/rapidsai/rapidsai:0.10-cuda${CONTAINER_VER}-runtime-ubuntu${OS_STR}"
->>>>>>> 569dc1d6
-
 
 D_FILE=${D_FILE:='Dockerfile.Rapids'}
 D_CONT=${D_CONT:="gquant/gquant:${OS_STR}"}
@@ -85,10 +80,7 @@
 #
 RUN source activate rapids \ 
     && pip install $CUPY
-<<<<<<< HEAD
-=======
 
->>>>>>> 569dc1d6
 RUN source activate rapids \
     && cd /rapids/gQuant \
     && pip install .
@@ -96,10 +88,6 @@
     && conda install -y -c conda-forge dask-labextension recommonmark numpydoc sphinx_rtd_theme pudb \
     python-graphviz bqplot=0.11.5 nodejs=11.11.0 jupyterlab=0.35.4 ipywidgets=7.4.2 pytables mkl numexpr \
     pydot
-<<<<<<< HEAD
-=======
-
->>>>>>> 569dc1d6
 #
 # required set up
 #
@@ -108,10 +96,6 @@
     && jupyter labextension install bqplot@0.4.5 --no-build \
     && mkdir /.local /.jupyter /.config /.cupy  \
     && chmod 777 /.local /.jupyter /.config /.cupy
-<<<<<<< HEAD
-=======
-
->>>>>>> 569dc1d6
 RUN source activate rapids \ 
     && jupyter lab build && jupyter lab clean
 EXPOSE 8888
